# AMD Redfish Exporter

<<<<<<< HEAD
The AMD Redfish Exporter is a Go server that subscribes to events and telemetry from servers with Redfish service enabled. It exposes this data on a Prometheus-compatible metrics route for scraping. The exporter also integrates with SLURM to drain nodes when critical hardware events are detected.

## Features

- Subscribes to Redfish events from multiple servers
- Processes and filters events based on configurable criteria
- Exposes Prometheus-compatible metrics
- Integrates with SLURM for node management
- Supports SSL/TLS for secure communication

## Installation

### Prerequisites

- Go 1.23 or later
- SLURM (for node management functionality)

### Building from source

- Clone the repository:

=======
The AMD Redfish Exporter is a Go server that subscribes to events and telemetry from a server with Redfish service enabled. It then exposes this data on a Prometheus-compatible metrics route for scraping. Additionally, it can initiate specific Slurm actions in response to certain events.

## Getting Started

### Prerequisites
- Docker
- Go 1.23+

### Running the Redfish Mock Server Locally
To test the exporter locally, you can deploy a Redfish mock server using Docker:
>>>>>>> 80d5ec11
```bash
git clone https://github.com/nod-ai/ADA.git
cd ADA/redfish-exporter
```

<<<<<<< HEAD
- Build the project:

=======
> [!IMPORTANT]
> The `--net="host"` option allows the containerized application to share the host's networking, facilitating access to the listener endpoint. This configuration is essential if the applications aren't on the same network (e.g., when the listener app runs on the host).

#### Testing a Subscription
To manually create a subscription, create a JSON file (e.g. `data.json`) with the following content:
```json
{
    "Destination":"http://localhost:8080/",
    "Protocol":"Redfish",
    "EventFormatType":"Event",
    "IncludeOriginOfCondition":"true",
    "EventTypes":[
       "Alert",
       "ResourceRemoved",
       "ResourceAdded",
       "ResourceUpdated",
       "StatusChange"
    ]
 }
```

Send a POST request to register this subscription:
>>>>>>> 80d5ec11
```bash
make build
```

<<<<<<< HEAD
- The binary will be created as `amd-redfish-exporter` in the current directory.

### Using Docker

A Dockerfile is provided to build and run the AMD Redfish Exporter in a container:

- Build the Docker image:

=======
Verify the subscription is successfully created:
```bash
curl http://localhost:8000/redfish/v1/EventService/Subscriptions
curl http://localhost:8000/redfish/v1/EventService/Subscriptions/[ID]
```

You can trigger a test event by creating a file (e.g., `testevent.json`) with the following content:
```json
{
    "EventType": "Alert",
    "EventId": "TestEvent",
    "EventTimestamp": "2024-09-30T10:10:10Z",
    "Severity": "Warning",
    "Message": "This is a test event message",
    "MessageId": "Basic.1.5.SomethingIsHappening",
    "MessageArgs": ["1", "slot 3"],
    "OriginOfCondition": "/redfish/v1/Systems/1/Storage"
}
```

Submit the test event with:
```bash
curl -d "@testevent.json" -X POST http://localhost:8000/redfish/v1/EventService/Actions/EventService.SubmitTestEvent
```

> [!WARNING]
> Unlike what's shown [here](https://github.com/DMTF/Redfish-Mockup-Server/blob/main/public-rackmount1/EventService/SubmitTestEventActionInfo/index.json) all the fields are required by the mockup server. otherwise, the request will result in a BadRequest 400. check [here](https://github.com/DMTF/Redfish-Mockup-Server/blob/2d39eb14122337ceab0712a9610b1cd37c65f487/redfishMockupServer.py#L169) for more info.

To delete a subscription, use its ID in a DELETE request:
```bash
curl -X DELETE http://localhost:8000/redfish/v1/EventService/Subscriptions/[ID]
```

### Running the app

Follow the [Slurm API setup guide](./api/README.md) to configure Slurm API integration.

Update the `.env` file with your Redfish server details.

Start the AMD Redfish Exporter:
```bash
go run .
```

The server listens on:
- Port 8080 for Redfish event handling.
- Port 2112 for Prometheus metrics.

> [!WARNING]
> Ensure the `Destination` in the `SUBSCRIPTION_PAYLOAD`  is set to `http://localhost:8080` for local testing.

The server will automatically subscribe to the Redfish servers defined in `REDFISH_SERVERS`.
Verify the subscription:
```bash
curl http://localhost:8000/redfish/v1/EventService/Subscriptions
```

Verify the event handling:
>>>>>>> 80d5ec11
```bash
docker build -t amd-redfish-exporter .
```

<<<<<<< HEAD
- Run the container:

=======
This will trigger a test event on the Redfish server, and you should see it reflected in the listener logs.

Currently, the exporter dynamically generates two metrics per Redfish event. To define additional metrics, modify the [metrics](./metrics/metrics.go) file.

To view the metrics:
```bash
curl "http://127.0.0.1:2112/metrics"
```

You should see output similar to:
```
# HELP RedFishEvents_processing_time Time taken to process events
# TYPE RedFishEvents_processing_time gauge
RedFishEvents_processing_time{EventType="Alert",SourceIP="127.0.0.1"} 1.728467499e+09
# HELP RedFishEvents_recieved Total number of events processed
# TYPE RedFishEvents_recieved counter
RedFishEvents_recieved{EventType="Alert",SourceIP="127.0.0.1"} 1
```
These metrics will update as more data is processed.

### Running with SSL

Generate a Self-Signed Certificate:
```bash
# Create a Private Key
openssl genrsa -out cert.key 4096

# Generate a Certificate Signing Request (CSR)
openssl req -new -key cert.key -out csr.pem

# Sign the CSR to create the SSL Certificate
openssl x509 -req -days 365 -in csr.pem -signkey cert.key -out cert.crt
```

Set the path to these certificates in your `.env` file and enable SSL by setting `USE_SSL` to `True`.

### Running the Mock Server in kubernetes

Deploy the Redfish Mockup Server in Kubernetes using the provided kustomize template:
>>>>>>> 80d5ec11
```bash
docker run --env-file .env -p 8080:8080 -p 2112:2112 amd-redfish-exporter
```

<<<<<<< HEAD
Note: The `--env-file` flag takes a filename as an argument and expects each line to be in the `VAR=VAL` format. The `.env` file variables should not be wrapped in quotes. Example:

=======
Once deployed, expose the service locally:
>>>>>>> 80d5ec11
```bash
SUBSCRIPTION_PAYLOAD={"Destination": "http://host.docker.internal:8080", "EventTypes": ["Alert", "StatusChange"], "Protocol": "Redfish", "Context": "YourContextData"}
REDFISH_SERVERS=[{"ip": "http://<ip>:<port>", "username": "<username>", "password": "<password>", "loginType": "Session", "slurmNode": "Node1"}]
```

<<<<<<< HEAD
## Configuration

The AMD Redfish Exporter is configured using environment variables or a configuration file. Here are the main configuration options:

- `LISTENER_IP`: IP address to listen on (default: "127.0.0.1")
- `LISTENER_PORT`: Port to listen on for Redfish events (default: "8080")
- `METRICS_PORT`: Port to expose Prometheus metrics (default: "2112")
- `USE_SSL`: Enable SSL/TLS (default: "false")
- `CERTFILE`: Path to SSL certificate file (required if USE_SSL is true)
- `KEYFILE`: Path to SSL key file (required if USE_SSL is true)
- `SLURM_TOKEN`: SLURM authentication token
- `SLURM_CONTROL_NODE`: SLURM control node address
- `REDFISH_SERVERS`: JSON array of Redfish server configurations
- `SUBSCRIPTION_PAYLOAD`: JSON object defining the Redfish subscription parameters

For a complete list of configuration options, refer to the [Configuration Guide](docs/configuration.md).

## Usage

- Set up the configuration as described in the [Configuration](#configuration) section.

- Run the AMD Redfish Exporter with `--enable-slurm` flag to enable SLURM integration:

=======
You can then interact with the mock server:
>>>>>>> 80d5ec11
```bash
./amd-redfish-exporter --enable-slurm
```
<<<<<<< HEAD
=======

Note that SSL can be enabled using the provided dev certificate and key and `--ssl` flag.

### Slurm Integration

1. Follow [this](./api/README.md) guide for generating the Slurm REST API.

2. Required configurations:

- **SLURM_TOKEN**: Obtain the token by running the following command on the Slurm control node (where slurmrestd is running):
    ```sh
    scontrol token username=root lifespan=18000
    ```
    (`lifespan` is specified in seconds)

- **SLURM_CONTROL_NODE**: The hostname or IP address of the Slurm control node where the REST server is running.

3. Run the exporter with `--enable-slurm` flag to enable slurm
    ```sh
    ./amd-redfish-exporter --enable-slurm
    ```
>>>>>>> 80d5ec11

- The exporter will start subscribing to events from the configured Redfish servers and expose metrics on the specified metrics port.

- Configure your Prometheus server to scrape this endpoint: `http://[server IP]:2112/metrics`.

For more detailed usage instructions, see the [User Guide](docs/user-guide.md).

## Metrics

The exporter provides the following metrics:

- `RedFishEvents_received`: Counter of Redfish events received
- `RedFishEvents_processing_time`: Gauge of event processing time

For a complete list of available metrics and their descriptions, see the [Metrics Documentation](docs/metrics.md).

## Testing

See [testing.md](docs/testing.md) for information on using the Mock Server and Integration Testing.

<<<<<<< HEAD
## Support

If you encounter any issues or have questions, please file an issue.
=======
To run integration tests:
```bash
make integration-test
```

This will:
- Build the AMD Redfish Exporter
- Spin up two mock Redfish servers using Docker
- Test that events are correctly exported as Prometheus metrics.
- Clean up the test environment.
>>>>>>> 80d5ec11
<|MERGE_RESOLUTION|>--- conflicted
+++ resolved
@@ -1,6 +1,5 @@
 # AMD Redfish Exporter
 
-<<<<<<< HEAD
 The AMD Redfish Exporter is a Go server that subscribes to events and telemetry from servers with Redfish service enabled. It exposes this data on a Prometheus-compatible metrics route for scraping. The exporter also integrates with SLURM to drain nodes when critical hardware events are detected.
 
 ## Features
@@ -22,55 +21,17 @@
 
 - Clone the repository:
 
-=======
-The AMD Redfish Exporter is a Go server that subscribes to events and telemetry from a server with Redfish service enabled. It then exposes this data on a Prometheus-compatible metrics route for scraping. Additionally, it can initiate specific Slurm actions in response to certain events.
-
-## Getting Started
-
-### Prerequisites
-- Docker
-- Go 1.23+
-
-### Running the Redfish Mock Server Locally
-To test the exporter locally, you can deploy a Redfish mock server using Docker:
->>>>>>> 80d5ec11
 ```bash
 git clone https://github.com/nod-ai/ADA.git
 cd ADA/redfish-exporter
 ```
 
-<<<<<<< HEAD
 - Build the project:
 
-=======
-> [!IMPORTANT]
-> The `--net="host"` option allows the containerized application to share the host's networking, facilitating access to the listener endpoint. This configuration is essential if the applications aren't on the same network (e.g., when the listener app runs on the host).
-
-#### Testing a Subscription
-To manually create a subscription, create a JSON file (e.g. `data.json`) with the following content:
-```json
-{
-    "Destination":"http://localhost:8080/",
-    "Protocol":"Redfish",
-    "EventFormatType":"Event",
-    "IncludeOriginOfCondition":"true",
-    "EventTypes":[
-       "Alert",
-       "ResourceRemoved",
-       "ResourceAdded",
-       "ResourceUpdated",
-       "StatusChange"
-    ]
- }
-```
-
-Send a POST request to register this subscription:
->>>>>>> 80d5ec11
 ```bash
 make build
 ```
 
-<<<<<<< HEAD
 - The binary will be created as `amd-redfish-exporter` in the current directory.
 
 ### Using Docker
@@ -79,130 +40,23 @@
 
 - Build the Docker image:
 
-=======
-Verify the subscription is successfully created:
-```bash
-curl http://localhost:8000/redfish/v1/EventService/Subscriptions
-curl http://localhost:8000/redfish/v1/EventService/Subscriptions/[ID]
-```
-
-You can trigger a test event by creating a file (e.g., `testevent.json`) with the following content:
-```json
-{
-    "EventType": "Alert",
-    "EventId": "TestEvent",
-    "EventTimestamp": "2024-09-30T10:10:10Z",
-    "Severity": "Warning",
-    "Message": "This is a test event message",
-    "MessageId": "Basic.1.5.SomethingIsHappening",
-    "MessageArgs": ["1", "slot 3"],
-    "OriginOfCondition": "/redfish/v1/Systems/1/Storage"
-}
-```
-
-Submit the test event with:
-```bash
-curl -d "@testevent.json" -X POST http://localhost:8000/redfish/v1/EventService/Actions/EventService.SubmitTestEvent
-```
-
-> [!WARNING]
-> Unlike what's shown [here](https://github.com/DMTF/Redfish-Mockup-Server/blob/main/public-rackmount1/EventService/SubmitTestEventActionInfo/index.json) all the fields are required by the mockup server. otherwise, the request will result in a BadRequest 400. check [here](https://github.com/DMTF/Redfish-Mockup-Server/blob/2d39eb14122337ceab0712a9610b1cd37c65f487/redfishMockupServer.py#L169) for more info.
-
-To delete a subscription, use its ID in a DELETE request:
-```bash
-curl -X DELETE http://localhost:8000/redfish/v1/EventService/Subscriptions/[ID]
-```
-
-### Running the app
-
-Follow the [Slurm API setup guide](./api/README.md) to configure Slurm API integration.
-
-Update the `.env` file with your Redfish server details.
-
-Start the AMD Redfish Exporter:
-```bash
-go run .
-```
-
-The server listens on:
-- Port 8080 for Redfish event handling.
-- Port 2112 for Prometheus metrics.
-
-> [!WARNING]
-> Ensure the `Destination` in the `SUBSCRIPTION_PAYLOAD`  is set to `http://localhost:8080` for local testing.
-
-The server will automatically subscribe to the Redfish servers defined in `REDFISH_SERVERS`.
-Verify the subscription:
-```bash
-curl http://localhost:8000/redfish/v1/EventService/Subscriptions
-```
-
-Verify the event handling:
->>>>>>> 80d5ec11
 ```bash
 docker build -t amd-redfish-exporter .
 ```
 
-<<<<<<< HEAD
 - Run the container:
 
-=======
-This will trigger a test event on the Redfish server, and you should see it reflected in the listener logs.
-
-Currently, the exporter dynamically generates two metrics per Redfish event. To define additional metrics, modify the [metrics](./metrics/metrics.go) file.
-
-To view the metrics:
-```bash
-curl "http://127.0.0.1:2112/metrics"
-```
-
-You should see output similar to:
-```
-# HELP RedFishEvents_processing_time Time taken to process events
-# TYPE RedFishEvents_processing_time gauge
-RedFishEvents_processing_time{EventType="Alert",SourceIP="127.0.0.1"} 1.728467499e+09
-# HELP RedFishEvents_recieved Total number of events processed
-# TYPE RedFishEvents_recieved counter
-RedFishEvents_recieved{EventType="Alert",SourceIP="127.0.0.1"} 1
-```
-These metrics will update as more data is processed.
-
-### Running with SSL
-
-Generate a Self-Signed Certificate:
-```bash
-# Create a Private Key
-openssl genrsa -out cert.key 4096
-
-# Generate a Certificate Signing Request (CSR)
-openssl req -new -key cert.key -out csr.pem
-
-# Sign the CSR to create the SSL Certificate
-openssl x509 -req -days 365 -in csr.pem -signkey cert.key -out cert.crt
-```
-
-Set the path to these certificates in your `.env` file and enable SSL by setting `USE_SSL` to `True`.
-
-### Running the Mock Server in kubernetes
-
-Deploy the Redfish Mockup Server in Kubernetes using the provided kustomize template:
->>>>>>> 80d5ec11
 ```bash
 docker run --env-file .env -p 8080:8080 -p 2112:2112 amd-redfish-exporter
 ```
 
-<<<<<<< HEAD
 Note: The `--env-file` flag takes a filename as an argument and expects each line to be in the `VAR=VAL` format. The `.env` file variables should not be wrapped in quotes. Example:
 
-=======
-Once deployed, expose the service locally:
->>>>>>> 80d5ec11
 ```bash
 SUBSCRIPTION_PAYLOAD={"Destination": "http://host.docker.internal:8080", "EventTypes": ["Alert", "StatusChange"], "Protocol": "Redfish", "Context": "YourContextData"}
 REDFISH_SERVERS=[{"ip": "http://<ip>:<port>", "username": "<username>", "password": "<password>", "loginType": "Session", "slurmNode": "Node1"}]
 ```
 
-<<<<<<< HEAD
 ## Configuration
 
 The AMD Redfish Exporter is configured using environment variables or a configuration file. Here are the main configuration options:
@@ -226,14 +80,9 @@
 
 - Run the AMD Redfish Exporter with `--enable-slurm` flag to enable SLURM integration:
 
-=======
-You can then interact with the mock server:
->>>>>>> 80d5ec11
 ```bash
 ./amd-redfish-exporter --enable-slurm
 ```
-<<<<<<< HEAD
-=======
 
 Note that SSL can be enabled using the provided dev certificate and key and `--ssl` flag.
 
@@ -255,7 +104,6 @@
     ```sh
     ./amd-redfish-exporter --enable-slurm
     ```
->>>>>>> 80d5ec11
 
 - The exporter will start subscribing to events from the configured Redfish servers and expose metrics on the specified metrics port.
 
@@ -276,19 +124,6 @@
 
 See [testing.md](docs/testing.md) for information on using the Mock Server and Integration Testing.
 
-<<<<<<< HEAD
 ## Support
 
-If you encounter any issues or have questions, please file an issue.
-=======
-To run integration tests:
-```bash
-make integration-test
-```
-
-This will:
-- Build the AMD Redfish Exporter
-- Spin up two mock Redfish servers using Docker
-- Test that events are correctly exported as Prometheus metrics.
-- Clean up the test environment.
->>>>>>> 80d5ec11
+If you encounter any issues or have questions, please file an issue.