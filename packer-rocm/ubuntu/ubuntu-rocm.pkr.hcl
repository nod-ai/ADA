source "qemu" "rocm" {
  # install media
  iso_checksum    = "file:http://releases.ubuntu.com/${var.ubuntu_release}/SHA256SUMS"
  iso_target_path = "packer_cache/ubuntu-${var.ubuntu_release}.iso"
  iso_url         = "https://releases.ubuntu.com/${var.ubuntu_release}/ubuntu-${var.ubuntu_release}-live-server-amd64.iso"
  # cloud-init, note 'cd_files' preserves original names
  cd_files        = ["meta-data"]
  cd_content      = {
    "user-data" = file("${path.root}/user-data-rocm")  # workaround for '-rocm' suffix; cloud-init expects 'user-data'
  }
  cd_label        = "cidata"
  # system resources
  cpus            = 8      # expedite compiling, adjust to machine allowance
  disk_size       = "${var.rocm_builder_disk}"
  memory          = 4096   # OOM w/ 2G during DKMS builds, 3G *may* suffice
  # image/build prefs
  accelerator     = "kvm"  # or 'none' if KVM is unavailable
  boot_command    = ["<wait5>e<wait2>", "<down><down><down><end><wait>", "<bs><bs><bs><bs><wait>autoinstall ---<wait><f10>"]
  boot_wait       = "5s"
  efi_boot        = true
  efi_drop_efivars = true  # don't place efivars.fd in output artifact
  format          = "raw"
  headless        = var.headless
  http_directory  = var.http_directory
  shutdown_command       = "sudo -S shutdown -P now"
  ssh_handshake_attempts = 500
  ssh_username           = "ubuntu"
  ssh_password           = var.ssh_ubuntu_password
  ssh_wait_timeout       = "1h"
  ssh_timeout            = "1h"
  # debug/discard
  # ssh_pty = true
  # ssh_agent_auth = false
}

build {
  sources = ["source.qemu.rocm"]

  # docs suggest destination be made first with 'shell' when copying directories to avoid non-determinism
  provisioner "shell" {
    inline = ["mkdir /tmp/packer-pkgs"]
  }

  provisioner "file" {
    destination = "/tmp/packer-pkgs"
    source = "${path.root}/../packages/"
  }

  provisioner "file" {
    destination = "/tmp/curtin-hooks"
    source      = "${path.root}/scripts/curtin-hooks"
  }

  provisioner "shell" {
    environment_vars  = ["HOME_DIR=/home/ubuntu", "http_proxy=${var.http_proxy}", "https_proxy=${var.https_proxy}", "no_proxy=${var.no_proxy}"]
    execute_command   = "{{ .Vars }} sudo -S -E sh -eux '{{ .Path }}'"
    expect_disconnect = true
    scripts           = ["${path.root}/scripts/curtin.sh", "${path.root}/scripts/networking.sh"]
  }

  provisioner "ansible" {
    playbook_file = "${path.root}/../playbooks/rocm.yml"
    user          = "ubuntu"
    ansible_env_vars  = ["http_proxy=${var.http_proxy}", "https_proxy=${var.https_proxy}", "no_proxy=${var.no_proxy}"]
    extra_arguments = [
      "-e", "ansible_python_interpreter=/usr/bin/python3",  # work around Packer/SSH proxy+client limitations
      "--scp-extra-args", "'-O'",
      "-e", "rocm_releases=${var.rocm_releases}",  # pass ROCm requests [release + packages]
      "-e", "rocm_extras=${var.rocm_extras}",
      "-e", "rocm_installed=${var.rocm_installed}"
    ]
  }

  provisioner "ansible" {
<<<<<<< HEAD
    playbook_file = "${path.root}/../playbooks/tuned.yml"
    user          = "ubuntu"
    ansible_env_vars  = ["http_proxy=${var.http_proxy}", "https_proxy=${var.https_proxy}", "no_proxy=${var.no_proxy}"]
    extra_arguments = [
      "-e", "ansible_python_interpreter=/usr/bin/python3",
      "--scp-extra-args", "'-O'"
=======
    playbook_file = "${path.root}/../playbooks/package-globber.yml"
    user          = "ubuntu"
    ansible_env_vars  = ["http_proxy=${var.http_proxy}", "https_proxy=${var.https_proxy}", "no_proxy=${var.no_proxy}"]
    extra_arguments = [
      "-e", "ansible_python_interpreter=/usr/bin/python3",  # work around Packer/SSH proxy+client limitations
      "--scp-extra-args", "'-O'",
      "-e", "packages=/tmp/packer-pkgs"  # search path populated by 'file' provisioner above
>>>>>>> 11d4833c
    ]
  }

  provisioner "ansible" {
<<<<<<< HEAD
    playbook_file = "${path.root}/../playbooks/niccli.yml"
    user          = "ubuntu"
    ansible_env_vars  = ["http_proxy=${var.http_proxy}", "https_proxy=${var.https_proxy}", "no_proxy=${var.no_proxy}"]
    extra_arguments = [
      "-e", "ansible_python_interpreter=/usr/bin/python3",
      "--scp-extra-args", "'-O'",
      "-e", "niccli_wanted=${var.niccli_wanted}",
      "-e", "niccli_url=${var.niccli_url}",
      "-e", "niccli_sum=${var.niccli_sum}",
      "-e", "niccli_driver=${var.niccli_driver}"
=======
    playbook_file = "${path.root}/../playbooks/tuned.yml"
    user          = "ubuntu"
    ansible_env_vars  = ["http_proxy=${var.http_proxy}", "https_proxy=${var.https_proxy}", "no_proxy=${var.no_proxy}"]
    extra_arguments = [  
      "-e", "ansible_python_interpreter=/usr/bin/python3",
      "--scp-extra-args", "'-O'"
>>>>>>> 11d4833c
    ]
  }

  provisioner "shell" {
    execute_command   = "{{ .Vars }} sudo -S -E sh -eux '{{ .Path }}'"
    scripts           = ["${path.root}/scripts/cleanup.sh"]
  }

  post-processor "compress" {
    output = "ubuntu-rocm.dd.gz"
  }
}<|MERGE_RESOLUTION|>--- conflicted
+++ resolved
@@ -72,14 +72,16 @@
   }
 
   provisioner "ansible" {
-<<<<<<< HEAD
     playbook_file = "${path.root}/../playbooks/tuned.yml"
     user          = "ubuntu"
     ansible_env_vars  = ["http_proxy=${var.http_proxy}", "https_proxy=${var.https_proxy}", "no_proxy=${var.no_proxy}"]
     extra_arguments = [
       "-e", "ansible_python_interpreter=/usr/bin/python3",
       "--scp-extra-args", "'-O'"
-=======
+    ]
+  }
+
+  provisioner "ansible" {
     playbook_file = "${path.root}/../playbooks/package-globber.yml"
     user          = "ubuntu"
     ansible_env_vars  = ["http_proxy=${var.http_proxy}", "https_proxy=${var.https_proxy}", "no_proxy=${var.no_proxy}"]
@@ -87,12 +89,10 @@
       "-e", "ansible_python_interpreter=/usr/bin/python3",  # work around Packer/SSH proxy+client limitations
       "--scp-extra-args", "'-O'",
       "-e", "packages=/tmp/packer-pkgs"  # search path populated by 'file' provisioner above
->>>>>>> 11d4833c
     ]
   }
 
   provisioner "ansible" {
-<<<<<<< HEAD
     playbook_file = "${path.root}/../playbooks/niccli.yml"
     user          = "ubuntu"
     ansible_env_vars  = ["http_proxy=${var.http_proxy}", "https_proxy=${var.https_proxy}", "no_proxy=${var.no_proxy}"]
@@ -103,14 +103,16 @@
       "-e", "niccli_url=${var.niccli_url}",
       "-e", "niccli_sum=${var.niccli_sum}",
       "-e", "niccli_driver=${var.niccli_driver}"
-=======
+    ]
+  }
+
+  provisioner "ansible" {
     playbook_file = "${path.root}/../playbooks/tuned.yml"
     user          = "ubuntu"
     ansible_env_vars  = ["http_proxy=${var.http_proxy}", "https_proxy=${var.https_proxy}", "no_proxy=${var.no_proxy}"]
     extra_arguments = [  
       "-e", "ansible_python_interpreter=/usr/bin/python3",
       "--scp-extra-args", "'-O'"
->>>>>>> 11d4833c
     ]
   }
 
